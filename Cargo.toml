--- conflicted
+++ resolved
@@ -37,11 +37,7 @@
 clap = { version = "4.5.53", features = ["derive"] }
 float-ord = "0.3.2"
 rand = "0.9.2"
-<<<<<<< HEAD
 delaunay = "0.6.1"
-=======
-delaunay = "0.5.3"
->>>>>>> a35c1607
 serde = { version = "1.0.228", features = ["derive"] }
 num-traits = "0.2"
 log = "0.4.29"
